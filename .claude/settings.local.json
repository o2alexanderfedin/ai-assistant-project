--- conflicted
+++ resolved
@@ -9,16 +9,14 @@
       "Bash(git branch:*)",
       "Bash(git checkout:*)",
       "Bash(git add:*)",
-<<<<<<< HEAD
       "Bash(git commit:*)",
       "Bash(git merge:*)",
       "Bash(git flow init:*)",
       "Bash(git remote add:*)",
       "Bash(git push:*)",
-      "Bash(git flow release start:*)"
-=======
-      "Bash(git flow release finish:*)"
->>>>>>> ab9b505b
+      "Bash(git flow release start:*)",
+      "Bash(git flow release finish:*)",
+      "Bash(git tag:*)"
     ],
     "deny": []
   }
